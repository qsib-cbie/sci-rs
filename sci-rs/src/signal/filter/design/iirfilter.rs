use core::{f64::consts::PI, iter::Sum, ops::Mul};

#[cfg(feature = "unstable")]
use heapless::Vec;
use nalgebra::{Complex, ComplexField, RealField};
use num_traits::Float;

#[cfg(feature = "use_std")]
use crate::signal::filter::design::{zpk2tf_dyn, ZpkFormatFilter};
#[cfg(feature = "unstable")]
use crate::signal::filter::design::{zpk2tf_st, ZpkFormatFilter};

#[cfg(feature = "use_std")]
use super::{
<<<<<<< HEAD
    bilinear_zpk_dyn, lp2bp_zpk_dyn, lp2lp_zpk_dyn, zpk2sos_dyn, DigitalFilter, FilterBandType,
    FilterOutputType, FilterType, Sos,
=======
    bilinear_zpk_dyn, lp2bp_zpk_dyn, lp2hp_zpk_dyn, lp2lp_zpk_dyn, zpk2sos_dyn, DigitalFilter,
    FilterBandType, FilterOutputType, FilterType, Sos,
>>>>>>> 8bc36e15
};

///
///
/// IIR digital and analog filter design given order and critical points.
///
/// Design an Nth-order digital or analog filter and return the filter
/// coefficients.
///
/// -------
/// b, a : ndarray, ndarray
///     Numerator ('b') and denominator ('a') polynomials of the IIR filter.
///     Only returned if 'output='ba'.
/// z, p, k : ndarray, ndarray, float
///     Zeros, poles, and system gain of the IIR filter transfer
///     function.  Only returned if 'output='zpk'.
/// sos : ndarray
///     Second-order sections representation of the IIR filter.
///     Only returned if 'output=='sos'.
///
/// See Also
/// --------
/// butter : Filter design using order and critical points
/// cheby1, cheby2, ellip, bessel
/// buttord : Find order and critical points from passband and stopband spec
/// cheb1ord, cheb2ord, ellipord
/// iirdesign : General filter design using passband and stopband spec
///
#[allow(clippy::too_many_arguments)]
#[cfg(feature = "unstable")]
pub fn iirfilter_st<F, const N: usize, const M: usize>(
    wn: [F; M],
    rp: Option<F>,
    rs: Option<F>,
    btype: Option<FilterBandType>,
    ftype: Option<FilterType>,
    analog: Option<bool>,
    output: Option<FilterOutputType>,
    fs: Option<F>,
) -> DigitalFilter<F, N>
where
    F: RealField + Float + Sum,
    [(); { N * 2 + 1 }]: Sized,
    [(); { N * 2 }]: Sized,
{
    let analog = analog.unwrap_or(false);
    let mut wn = wn;

    if let Some(fs) = fs {
        if analog {
            panic!("fs cannot be specified for an analog filter");
        }

        wn.iter_mut().for_each(|wni| {
            *wni = F::from(2.).unwrap() * *wni / fs;
        });
    }

    if wn.iter().any(|wi| *wi <= F::zero()) {
        panic!("filter critical frequencies must be greater than 0");
    }

    if M > 1 && wn[0] >= wn[1] {
        panic!("Wn[0] must be less than Wn[1]");
    }

    if let Some(rp) = rp {
        if rp < F::zero() {
            panic!("passband ripple (rp) must be positive");
        }
    }

    if let Some(rs) = rs {
        if rs < F::zero() {
            panic!("stopband attenuation (rs) must be positive");
        }
    }

    // Get analog lowpass prototype
    let ftype = ftype.unwrap_or(FilterType::Butterworth);
    let zpk: ZpkFormatFilter<F, N> = match ftype {
        FilterType::Butterworth => buttap_st::<F, N>(),
        FilterType::ChebyshevI => {
            if rp.is_none() {
                panic!("passband ripple (rp) must be provided to design a Chebyshev I filter");
            }
            // cheb1ap::<N>(rp)
            todo!()
        }
        FilterType::ChebyshevII => {
            if rp.is_none() {
                panic!(
                    "stopband attenuation (rs) must be provided to design an Chebyshev II filter."
                );
            }
            // cheb2ap::<N>(rs)
            todo!()
        }
        FilterType::CauerElliptic => {
            if rs.is_none() || rp.is_none() {
                panic!("Both rp and rs must be provided to design an elliptic filter.");
            }
            // ellipap::<N>(rp, rs)
            todo!()
        }
        FilterType::BesselThomson(norm) => {
            // besselap::<N>(norm = norm),
            todo!()
        }
    };

    // Pre-warp frequencies for digital filter design
    let (fs, warped) = if !analog {
        if wn.iter().any(|wi| *wi <= F::zero() || *wi >= F::one()) {
            if let Some(fs) = fs {
                panic!(
                    "Digital filter critical frequencies must be 0 < Wn < fs/2 (fs={} -> fs/2={})",
                    fs,
                    fs / F::from(2.).unwrap()
                );
            }
            panic!("Digital filter critical frequencies must be 0 < Wn < 1");
        }
        let fs = F::from(2.).unwrap();
        let mut warped = [F::zero(); M];
        for i in 0..M {
            warped[i] = F::from(2.).unwrap() * fs * Float::tan(F::from(PI).unwrap() * wn[i] / fs);
        }
        (fs, warped)
    } else {
        (fs.unwrap_or_else(F::one), wn)
    };

    // transform to lowpass, bandpass, highpass, or bandstop
    let btype = btype.unwrap_or(FilterBandType::Bandpass);
    let zpk = match btype {
        FilterBandType::Lowpass => {
            if M != 1 {
                panic!(
                    "Must specify a single critical frequency Wn for lowpass or highpass filter"
                );
            }

            // lp2lp_zpk(z, p, k, wo = warped)
            todo!()
        }
        FilterBandType::Highpass => {
            if M != 1 {
                panic!(
                    "Must specify a single critical frequency Wn for lowpass or highpass filter"
                );
            }

            // lp2hp_zpk(z, p, k, wo = warped)
            todo!()
        }
        FilterBandType::Bandpass => {
            if M != 2 {
                panic!(
                    "Wn must specify start and stop frequencies for bandpass or bandstop filter"
                );
            }

            let bw = warped[1] - warped[0];
            let wo = Float::sqrt(warped[0] * warped[1]);
            lp2bp_zpk_st::<F, N, { N * 2 }>(zpk, Some(wo), Some(bw))
        }
        FilterBandType::Bandstop => {
            if M != 2 {
                panic!(
                    "Wn must specify start and stop frequencies for bandpass or bandstop filter"
                );
            }

            let bw = warped[1] - warped[0];
            let wo = Float::sqrt(warped[0] * warped[1]);
            // lp2bs_zpk(zpk, Some(wo), Some(bw))
            todo!()
        }
    };

    // Find discrete equivalent if necessary
    let zpk = if !analog { bilinear_zpk(zpk, fs) } else { zpk };

    // Transform to proper out type (pole-zero, state-space, numer-denom)
    let output = output.unwrap_or(FilterOutputType::Ba);
    match output {
        FilterOutputType::Zpk => DigitalFilter::Zpk(zpk),
        FilterOutputType::Ba => DigitalFilter::Ba(zpk2tf_st(&zpk.z, &zpk.p, zpk.k)),
        FilterOutputType::Sos => DigitalFilter::Sos(zpk2sos_st(zpk, None, Some(analog))),
    }
}

/// """Return (z,p,k) for analog prototype of Nth-order Butterworth filter.
///
/// The filter will have an angular (e.g., rad/s) cutoff frequency of 1.
///
/// See Also
/// --------
/// butter : Filter design function using this prototype
///
/// """
#[cfg(feature = "unstable")]
fn buttap_st<F, const N: usize>() -> ZpkFormatFilter<F, N>
where
    F: Float + RealField + Mul<Output = F>,
{
    let p: heapless::Vec<Complex<F>, N> = ((-(N as isize) + 1)..N as isize)
        .step_by(2)
        .map(|i| {
            let mi = F::from(i).unwrap();
            let num = unsafe { F::from(PI).unwrap_unchecked() * mi };
            let denom = unsafe { F::from(2. * N as f64).unwrap_unchecked() };
            let c = Complex::new(F::zero(), num / denom);
            -c.exp()
        })
        .collect::<heapless::Vec<_, N>>();

    ZpkFormatFilter::new(heapless::Vec::new(), p, F::one())
}

#[cfg(feature = "use_std")]
#[allow(clippy::too_many_arguments)]
pub fn iirfilter_dyn<F>(
    order: usize,
    wn: Vec<F>,
    rp: Option<F>,
    rs: Option<F>,
    btype: Option<FilterBandType>,
    ftype: Option<FilterType>,
    analog: Option<bool>,
    output: Option<FilterOutputType>,
    fs: Option<F>,
) -> DigitalFilter<F>
where
    F: RealField + Float + Sum,
{
    use super::bilinear_zpk_dyn;

    let analog = analog.unwrap_or(false);
    let mut wn = wn;

    if wn.len() > 2 {
        panic!("Wn may be of len 1 or 2");
    }

    if let Some(fs) = fs {
        if analog {
            panic!("fs cannot be specified for an analog filter");
        }

        wn.iter_mut().for_each(|wni| {
            *wni = F::from(2.).unwrap() * *wni / fs;
        });
    }

    if wn.iter().any(|wi| *wi <= F::zero()) {
        panic!("filter critical frequencies must be greater than 0");
    }

    if wn.len() > 1 && wn[0] >= wn[1] {
        panic!("Wn[0] must be less than Wn[1]");
    }

    if let Some(rp) = rp {
        if rp < F::zero() {
            panic!("passband ripple (rp) must be positive");
        }
    }

    if let Some(rs) = rs {
        if rs < F::zero() {
            panic!("stopband attenuation (rs) must be positive");
        }
    }

    // Get analog lowpass prototype
    let ftype = ftype.unwrap_or(FilterType::Butterworth);
    let zpk: ZpkFormatFilter<F> = match ftype {
        FilterType::Butterworth => buttap_dyn(order),
        FilterType::ChebyshevI => {
            if rp.is_none() {
                panic!("passband ripple (rp) must be provided to design a Chebyshev I filter");
            }
            // cheb1ap::<N>(rp)
            todo!()
        }
        FilterType::ChebyshevII => {
            if rp.is_none() {
                panic!(
                    "stopband attenuation (rs) must be provided to design an Chebyshev II filter."
                );
            }
            // cheb2ap::<N>(rs)
            todo!()
        }
        FilterType::CauerElliptic => {
            if rs.is_none() || rp.is_none() {
                panic!("Both rp and rs must be provided to design an elliptic filter.");
            }
            // ellipap::<N>(rp, rs)
            todo!()
        }
        FilterType::BesselThomson(norm) => {
            // besselap::<N>(norm = norm),
            todo!()
        }
    };

    // Pre-warp frequencies for digital filter design
    let (fs, warped) = if !analog {
        if wn.iter().any(|wi| *wi <= F::zero() || *wi >= F::one()) {
            if let Some(fs) = fs {
                panic!(
                    "Digital filter critical frequencies must be 0 < Wn < fs/2 (fs={} -> fs/2={})",
                    fs,
                    fs / F::from(2.).unwrap()
                );
            }
            panic!("Digital filter critical frequencies must be 0 < Wn < 1");
        }
        let fs = F::from(2.).unwrap();
        let mut warped = wn
            .iter()
            .map(|wni| F::from(2.).unwrap() * fs * Float::tan(F::from(PI).unwrap() * *wni / fs))
            .collect::<Vec<_>>();
        (fs, warped)
    } else {
        (fs.unwrap_or_else(F::one), wn.clone())
    };

    // transform to lowpass, bandpass, highpass, or bandstop
    let btype = btype.unwrap_or(FilterBandType::Bandpass);
    let zpk = match btype {
        FilterBandType::Lowpass => {
            if wn.len() != 1 {
                panic!(
                    "Must specify a single critical frequency Wn for lowpass or highpass filter"
                );
            }

            let wo = Float::sqrt(warped[0]);
            lp2lp_zpk_dyn(zpk, Some(wo))
        }
        FilterBandType::Highpass => {
            if wn.len() != 1 {
                panic!(
                    "Must specify a single critical frequency Wn for lowpass or highpass filter"
                );
            }
<<<<<<< HEAD

            todo!()
=======
            let wo = Float::sqrt(warped[0]);
            lp2hp_zpk_dyn(zpk, Some(wo))
>>>>>>> 8bc36e15
        }
        FilterBandType::Bandpass => {
            if wn.len() != 2 {
                panic!(
                    "Wn must specify start and stop frequencies for bandpass or bandstop filter"
                );
            }

            let bw = warped[1] - warped[0];
            let wo = Float::sqrt(warped[0] * warped[1]);
            lp2bp_zpk_dyn(zpk, Some(wo), Some(bw))
        }
        FilterBandType::Bandstop => {
            if wn.len() != 2 {
                panic!(
                    "Wn must specify start and stop frequencies for bandpass or bandstop filter"
                );
            }

            let bw = warped[1] - warped[0];
            let wo = Float::sqrt(warped[0] * warped[1]);
            // lp2bs_zpk(zpk, Some(wo), Some(bw))
            todo!()
        }
    };

    // Find discrete equivalent if necessary
    let zpk = if !analog {
        bilinear_zpk_dyn(zpk, fs)
    } else {
        zpk
    };

    // Transform to proper out type (pole-zero, state-space, numer-denom)
    let output = output.unwrap_or(FilterOutputType::Ba);
    match output {
        FilterOutputType::Zpk => DigitalFilter::Zpk(zpk),
        FilterOutputType::Ba => DigitalFilter::Ba(zpk2tf_dyn(2 * order, &zpk.z, &zpk.p, zpk.k)),
        FilterOutputType::Sos => DigitalFilter::Sos(zpk2sos_dyn(order, zpk, None, Some(analog))),
    }
}

/// """Return (z,p,k) for analog prototype of Nth-order Butterworth filter.
///
/// The filter will have an angular (e.g., rad/s) cutoff frequency of 1.
///
/// See Also
/// --------
/// butter : Filter design function using this prototype
///
/// """
#[cfg(feature = "use_std")]
fn buttap_dyn<F>(order: usize) -> ZpkFormatFilter<F>
where
    F: Float + RealField + Mul<Output = F>,
{
    let p: Vec<Complex<F>> = ((-(order as isize) + 1)..order as isize)
        .step_by(2)
        .map(|i| {
            let mi = F::from(i).unwrap();
            let num = unsafe { F::from(PI).unwrap_unchecked() * mi };
            let denom = unsafe { F::from(2. * order as f64).unwrap_unchecked() };
            let c = Complex::new(F::zero(), num / denom);
            -c.exp()
        })
        .collect::<Vec<_>>();

    ZpkFormatFilter::new(Vec::new(), p, F::one())
}

#[cfg(test)]
mod tests {
    use approx::assert_relative_eq;

    use super::*;

    #[cfg(feature = "unstable")]
    #[test]
    fn matches_scipy_buttap() {
        let p: [Complex<f64>; 4] = [
            Complex::new(-0.38268343, 0.92387953),
            Complex::new(-0.92387953, 0.38268343),
            Complex::new(-0.92387953, -0.38268343),
            Complex::new(-0.38268343, -0.92387953),
        ];
        let zpk = buttap_st::<f64, 4>();
        for i in 0..4 {
            assert_relative_eq!(p[i].re, zpk.p[i].re, max_relative = 1e-7);
            assert_relative_eq!(p[i].im, zpk.p[i].im, max_relative = 1e-7);
        }
    }

    #[cfg(feature = "unstable")]
    #[test]
    fn matches_scipy_iirfilter_butter_zpk() {
        let expected_zpk: ZpkFormatFilter<f64, 8> = ZpkFormatFilter::new(
            Vec::from_slice(&[
                Complex::new(1., 0.),
                Complex::new(1., 0.),
                Complex::new(1., 0.),
                Complex::new(1., 0.),
                Complex::new(-1., 0.),
                Complex::new(-1., 0.),
                Complex::new(-1., 0.),
                Complex::new(-1., 0.),
            ])
            .unwrap(),
            Vec::from_slice(&[
                Complex::new(0.98924866, -0.03710237),
                Complex::new(0.96189799, -0.03364097),
                Complex::new(0.96189799, 0.03364097),
                Complex::new(0.98924866, 0.03710237),
                Complex::new(0.93873849, 0.16792939),
                Complex::new(0.89956011, 0.08396115),
                Complex::new(0.89956011, -0.08396115),
                Complex::new(0.93873849, -0.16792939),
            ])
            .unwrap(),
            2.6775767382597835e-5,
        );
        let filter = iirfilter_st::<f64, 4, _>(
            [10., 50.],
            None,
            None,
            Some(FilterBandType::Bandpass),
            Some(FilterType::Butterworth),
            Some(false),
            Some(FilterOutputType::Zpk),
            Some(1666.),
        );

        match filter {
            DigitalFilter::Zpk(zpk) => {
                assert_eq!(zpk.z.len(), expected_zpk.z.len());
                for (a, e) in zpk.z.iter().zip(expected_zpk.z.iter()) {
                    assert_relative_eq!(a.re, e.re, max_relative = 1e-6);
                    assert_relative_eq!(a.im, e.im, max_relative = 1e-6);
                }

                assert_eq!(zpk.p.len(), expected_zpk.p.len());
                for (a, e) in zpk.p.iter().zip(expected_zpk.p.iter()) {
                    assert_relative_eq!(a.re, e.re, max_relative = 1e-6);
                    assert_relative_eq!(a.im, e.im, max_relative = 1e-6);
                }

                assert_relative_eq!(zpk.k, expected_zpk.k, max_relative = 1e-8);
            }
            _ => panic!(),
        }
    }

    #[cfg(feature = "unstable")]
    #[test]
    fn matches_scipy_iirfilter_butter_sos() {
        let filter = iirfilter_st::<f64, 4, _>(
            [10., 50.],
            None,
            None,
            Some(FilterBandType::Bandpass),
            Some(FilterType::Butterworth),
            Some(false),
            Some(FilterOutputType::Sos),
            Some(1666.),
        );

        match filter {
            DigitalFilter::Sos(sos) => {
                // println!("{:?}", sos);

                let expected_sos = [
                    Sos::new(
                        [2.67757674e-05, 5.35515348e-05, 2.67757674e-05],
                        [1.00000000e+00, -1.79912022e+00, 8.16257861e-01],
                    ),
                    Sos::new(
                        [1.00000000e+00, 2.00000000e+00, 1.00000000e+00],
                        [1.00000000e+00, -1.87747699e+00, 9.09430241e-01],
                    ),
                    Sos::new(
                        [1.00000000e+00, -2.00000000e+00, 1.00000000e+00],
                        [1.00000000e+00, -1.92379599e+00, 9.26379467e-01],
                    ),
                    Sos::new(
                        [1.00000000e+00, -2.00000000e+00, 1.00000000e+00],
                        [1.00000000e+00, -1.97849731e+00, 9.79989489e-01],
                    ),
                ];

                assert_eq!(expected_sos.len(), sos.sos.len());
                for i in 0..sos.sos.len() {
                    let actual = sos.sos[i];
                    let expected = expected_sos[i];
                    assert_relative_eq!(actual.b[0], expected.b[0], max_relative = 1e-7);
                    assert_relative_eq!(actual.b[1], expected.b[1], max_relative = 1e-7);
                    assert_relative_eq!(actual.b[2], expected.b[2], max_relative = 1e-7);
                    assert_relative_eq!(actual.a[0], expected.a[0], max_relative = 1e-7);
                    assert_relative_eq!(actual.a[1], expected.a[1], max_relative = 1e-7);
                    assert_relative_eq!(actual.a[2], expected.a[2], max_relative = 1e-7);
                }
            }
            _ => panic!(),
        }
    }

    #[cfg(feature = "unstable")]
    #[test]
    fn matches_scipy_iirfilter_butter_ba() {
        let filter = iirfilter_st::<f64, 4, _>(
            [10., 50.],
            None,
            None,
            Some(FilterBandType::Bandpass),
            Some(FilterType::Butterworth),
            Some(false),
            Some(FilterOutputType::Ba),
            Some(1666.),
        );

        match filter {
            DigitalFilter::Ba(ba) => {
                let expected_b = [
                    2.67757674e-05,
                    0.00000000e+00,
                    -1.07103070e-04,
                    0.00000000e+00,
                    1.60654604e-04,
                    0.00000000e+00,
                    -1.07103070e-04,
                    0.00000000e+00,
                    2.67757674e-05,
                ];
                let expected_a = [
                    1.,
                    -7.57889051,
                    25.1632497,
                    -47.80506049,
                    56.83958432,
                    -43.31144279,
                    20.65538731,
                    -5.63674562,
                    0.67391808,
                ];

                assert_eq!(expected_b.len(), ba.b.len());
                assert_eq!(expected_a.len(), ba.a.len());
                for i in 0..expected_b.len() {
                    assert_relative_eq!(ba.b[0], expected_b[0], max_relative = 1e-7);
                    assert_relative_eq!(ba.b[1], expected_b[1], max_relative = 1e-7);
                    assert_relative_eq!(ba.b[2], expected_b[2], max_relative = 1e-7);
                    assert_relative_eq!(ba.b[3], expected_b[3], max_relative = 1e-7);
                    assert_relative_eq!(ba.b[4], expected_b[4], max_relative = 1e-7);

                    assert_relative_eq!(ba.a[0], expected_a[0], max_relative = 1e-7);
                    assert_relative_eq!(ba.a[1], expected_a[1], max_relative = 1e-7);
                    assert_relative_eq!(ba.a[2], expected_a[2], max_relative = 1e-7);
                    assert_relative_eq!(ba.a[3], expected_a[3], max_relative = 1e-7);
                    assert_relative_eq!(ba.a[4], expected_a[4], max_relative = 1e-7);
                }
            }
            _ => panic!(),
        }
    }

    #[cfg(feature = "use_std")]
    #[test]
    fn matches_scipy_buttap() {
        let p: [Complex<f64>; 4] = [
            Complex::new(-0.38268343, 0.92387953),
            Complex::new(-0.92387953, 0.38268343),
            Complex::new(-0.92387953, -0.38268343),
            Complex::new(-0.38268343, -0.92387953),
        ];
        let zpk = buttap_dyn::<f64>(4);
        for i in 0..4 {
            assert_relative_eq!(p[i].re, zpk.p[i].re, max_relative = 1e-7);
            assert_relative_eq!(p[i].im, zpk.p[i].im, max_relative = 1e-7);
        }
    }

    #[cfg(feature = "use_std")]
    #[test]
    fn matches_scipy_iirfilter_butter_zpk() {
        let expected_zpk: ZpkFormatFilter<f64> = ZpkFormatFilter::new(
            vec![
                Complex::new(1., 0.),
                Complex::new(1., 0.),
                Complex::new(1., 0.),
                Complex::new(1., 0.),
                Complex::new(-1., 0.),
                Complex::new(-1., 0.),
                Complex::new(-1., 0.),
                Complex::new(-1., 0.),
            ],
            vec![
                Complex::new(0.98924866, -0.03710237),
                Complex::new(0.96189799, -0.03364097),
                Complex::new(0.96189799, 0.03364097),
                Complex::new(0.98924866, 0.03710237),
                Complex::new(0.93873849, 0.16792939),
                Complex::new(0.89956011, 0.08396115),
                Complex::new(0.89956011, -0.08396115),
                Complex::new(0.93873849, -0.16792939),
            ],
            2.6775767382597835e-5,
        );
        let filter = iirfilter_dyn::<f64>(
            4,
            vec![10., 50.],
            None,
            None,
            Some(FilterBandType::Bandpass),
            Some(FilterType::Butterworth),
            Some(false),
            Some(FilterOutputType::Zpk),
            Some(1666.),
        );

        match filter {
            DigitalFilter::Zpk(zpk) => {
                assert_eq!(zpk.z.len(), expected_zpk.z.len());
                for (a, e) in zpk.z.iter().zip(expected_zpk.z.iter()) {
                    assert_relative_eq!(a.re, e.re, max_relative = 1e-6);
                    assert_relative_eq!(a.im, e.im, max_relative = 1e-6);
                }

                assert_eq!(zpk.p.len(), expected_zpk.p.len());
                for (a, e) in zpk.p.iter().zip(expected_zpk.p.iter()) {
                    assert_relative_eq!(a.re, e.re, max_relative = 1e-6);
                    assert_relative_eq!(a.im, e.im, max_relative = 1e-6);
                }

                assert_relative_eq!(zpk.k, expected_zpk.k, max_relative = 1e-8);
            }
            _ => panic!(),
        }
    }

    #[cfg(feature = "use_std")]
    #[test]
    fn matches_scipy_iirfilter_butter_sos() {
        let filter = iirfilter_dyn::<f64>(
            4,
            vec![10., 50.],
            None,
            None,
            Some(FilterBandType::Bandpass),
            Some(FilterType::Butterworth),
            Some(false),
            Some(FilterOutputType::Sos),
            Some(1666.),
        );

        match filter {
            DigitalFilter::Sos(sos) => {
                // println!("{:?}", sos);

                let expected_sos = [
                    Sos::new(
                        [2.67757674e-05, 5.35515348e-05, 2.67757674e-05],
                        [1.00000000e+00, -1.79912022e+00, 8.16257861e-01],
                    ),
                    Sos::new(
                        [1.00000000e+00, 2.00000000e+00, 1.00000000e+00],
                        [1.00000000e+00, -1.87747699e+00, 9.09430241e-01],
                    ),
                    Sos::new(
                        [1.00000000e+00, -2.00000000e+00, 1.00000000e+00],
                        [1.00000000e+00, -1.92379599e+00, 9.26379467e-01],
                    ),
                    Sos::new(
                        [1.00000000e+00, -2.00000000e+00, 1.00000000e+00],
                        [1.00000000e+00, -1.97849731e+00, 9.79989489e-01],
                    ),
                ];

                assert_eq!(expected_sos.len(), sos.sos.len());
                for i in 0..sos.sos.len() {
                    let actual = sos.sos[i];
                    let expected = expected_sos[i];
                    assert_relative_eq!(actual.b[0], expected.b[0], max_relative = 1e-7);
                    assert_relative_eq!(actual.b[1], expected.b[1], max_relative = 1e-7);
                    assert_relative_eq!(actual.b[2], expected.b[2], max_relative = 1e-7);
                    assert_relative_eq!(actual.a[0], expected.a[0], max_relative = 1e-7);
                    assert_relative_eq!(actual.a[1], expected.a[1], max_relative = 1e-7);
                    assert_relative_eq!(actual.a[2], expected.a[2], max_relative = 1e-7);
                }
            }
            _ => panic!(),
        }
    }

    #[cfg(feature = "use_std")]
    #[test]
    fn matches_scipy_iirfilter_butter_ba() {
        let filter = iirfilter_dyn::<f64>(
            4,
            vec![10., 50.],
            None,
            None,
            Some(FilterBandType::Bandpass),
            Some(FilterType::Butterworth),
            Some(false),
            Some(FilterOutputType::Ba),
            Some(1666.),
        );

        match filter {
            DigitalFilter::Ba(ba) => {
                let expected_b = [
                    2.67757674e-05,
                    0.00000000e+00,
                    -1.07103070e-04,
                    0.00000000e+00,
                    1.60654604e-04,
                    0.00000000e+00,
                    -1.07103070e-04,
                    0.00000000e+00,
                    2.67757674e-05,
                ];
                let expected_a = [
                    1.,
                    -7.57889051,
                    25.1632497,
                    -47.80506049,
                    56.83958432,
                    -43.31144279,
                    20.65538731,
                    -5.63674562,
                    0.67391808,
                ];

                assert_eq!(expected_b.len(), ba.b.len());
                assert_eq!(expected_a.len(), ba.a.len());
                assert_relative_eq!(ba.b[0], expected_b[0], max_relative = 1e-7);
                assert_relative_eq!(ba.b[1], expected_b[1], max_relative = 1e-7);
                assert_relative_eq!(ba.b[2], expected_b[2], max_relative = 1e-7);
                assert_relative_eq!(ba.b[3], expected_b[3], max_relative = 1e-7);
                assert_relative_eq!(ba.b[4], expected_b[4], max_relative = 1e-7);

                assert_relative_eq!(ba.a[0], expected_a[0], max_relative = 1e-7);
                assert_relative_eq!(ba.a[1], expected_a[1], max_relative = 1e-7);
                assert_relative_eq!(ba.a[2], expected_a[2], max_relative = 1e-7);
                assert_relative_eq!(ba.a[3], expected_a[3], max_relative = 1e-7);
                assert_relative_eq!(ba.a[4], expected_a[4], max_relative = 1e-7);
            }
            _ => panic!(),
        }
    }
}<|MERGE_RESOLUTION|>--- conflicted
+++ resolved
@@ -12,13 +12,8 @@
 
 #[cfg(feature = "use_std")]
 use super::{
-<<<<<<< HEAD
-    bilinear_zpk_dyn, lp2bp_zpk_dyn, lp2lp_zpk_dyn, zpk2sos_dyn, DigitalFilter, FilterBandType,
-    FilterOutputType, FilterType, Sos,
-=======
     bilinear_zpk_dyn, lp2bp_zpk_dyn, lp2hp_zpk_dyn, lp2lp_zpk_dyn, zpk2sos_dyn, DigitalFilter,
     FilterBandType, FilterOutputType, FilterType, Sos,
->>>>>>> 8bc36e15
 };
 
 ///
@@ -369,13 +364,8 @@
                     "Must specify a single critical frequency Wn for lowpass or highpass filter"
                 );
             }
-<<<<<<< HEAD
-
-            todo!()
-=======
             let wo = Float::sqrt(warped[0]);
             lp2hp_zpk_dyn(zpk, Some(wo))
->>>>>>> 8bc36e15
         }
         FilterBandType::Bandpass => {
             if wn.len() != 2 {
